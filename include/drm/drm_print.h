--- conflicted
+++ resolved
@@ -382,16 +382,6 @@
 	drm_dev_dbg(dev, DRM_UT_DRIVER,	fmt, ##__VA_ARGS__)
 #define DRM_DEV_DEBUG_KMS(dev, fmt, ...)				\
 	drm_dev_dbg(dev, DRM_UT_KMS, fmt, ##__VA_ARGS__)
-<<<<<<< HEAD
-#define DRM_DEV_DEBUG_PRIME(dev, fmt, ...)				\
-	drm_dev_dbg(dev, DRM_UT_PRIME, fmt, ##__VA_ARGS__)
-#define DRM_DEV_DEBUG_ATOMIC(dev, fmt, ...)				\
-	drm_dev_dbg(dev, DRM_UT_ATOMIC,	fmt, ##__VA_ARGS__)
-#define DRM_DEV_DEBUG_VBL(dev, fmt, ...)				\
-	drm_dev_dbg(dev, DRM_UT_VBL, fmt, ##__VA_ARGS__)
-#define	DRM_DEV_DEBUG_DP(dev, fmt, ...)					\
-	drm_dev_dbg(dev, DRM_UT_DP, fmt, ## __VA_ARGS__)
-=======
 
 /*
  * struct drm_device based logging
@@ -514,7 +504,6 @@
 #define DRM_DEBUG_DP(fmt, ...)						\
 	__drm_dbg(DRM_UT_DP, fmt, ## __VA_ARGS__)
 
->>>>>>> 04d5ce62
 
 #define DRM_DEBUG_KMS_RATELIMITED(fmt, ...)				\
 ({									\
@@ -534,154 +523,6 @@
  *
  * Prefer drm_device based drm_WARN* over regular WARN*
  */
-<<<<<<< HEAD
-#define DRM_DEV_DEBUG_RATELIMITED(dev, fmt, ...)			\
-	_DEV_DRM_DEFINE_DEBUG_RATELIMITED(dev, DRM_UT_CORE,		\
-					  fmt, ##__VA_ARGS__)
-#define DRM_DEV_DEBUG_DRIVER_RATELIMITED(dev, fmt, ...)			\
-	_DRM_DEV_DEFINE_DEBUG_RATELIMITED(dev, DRM_UT_DRIVER,		\
-					  fmt, ##__VA_ARGS__)
-#define DRM_DEV_DEBUG_KMS_RATELIMITED(dev, fmt, ...)			\
-	_DRM_DEV_DEFINE_DEBUG_RATELIMITED(dev, DRM_UT_KMS,		\
-					  fmt, ##__VA_ARGS__)
-#define DRM_DEV_DEBUG_PRIME_RATELIMITED(dev, fmt, ...)			\
-	_DRM_DEV_DEFINE_DEBUG_RATELIMITED(dev, DRM_UT_PRIME,		\
-					  fmt, ##__VA_ARGS__)
-
-/*
- * struct drm_device based logging
- *
- * Prefer drm_device based logging over device or prink based logging.
- */
-
-/* Helper for struct drm_device based logging. */
-#define __drm_printk(drm, level, type, fmt, ...)			\
-	dev_##level##type((drm)->dev, "[drm] " fmt, ##__VA_ARGS__)
-
-
-#define drm_info(drm, fmt, ...)					\
-	__drm_printk((drm), info,, fmt, ##__VA_ARGS__)
-
-#define drm_notice(drm, fmt, ...)				\
-	__drm_printk((drm), notice,, fmt, ##__VA_ARGS__)
-
-#define drm_warn(drm, fmt, ...)					\
-	__drm_printk((drm), warn,, fmt, ##__VA_ARGS__)
-
-#define drm_err(drm, fmt, ...)					\
-	__drm_printk((drm), err,, "*ERROR* " fmt, ##__VA_ARGS__)
-
-
-#define drm_info_once(drm, fmt, ...)				\
-	__drm_printk((drm), info, _once, fmt, ##__VA_ARGS__)
-
-#define drm_notice_once(drm, fmt, ...)				\
-	__drm_printk((drm), notice, _once, fmt, ##__VA_ARGS__)
-
-#define drm_warn_once(drm, fmt, ...)				\
-	__drm_printk((drm), warn, _once, fmt, ##__VA_ARGS__)
-
-#define drm_err_once(drm, fmt, ...)				\
-	__drm_printk((drm), err, _once, "*ERROR* " fmt, ##__VA_ARGS__)
-
-
-#define drm_err_ratelimited(drm, fmt, ...)				\
-	__drm_printk((drm), err, _ratelimited, "*ERROR* " fmt, ##__VA_ARGS__)
-
-
-#define drm_dbg_core(drm, fmt, ...)					\
-	drm_dev_dbg((drm)->dev, DRM_UT_CORE, fmt, ##__VA_ARGS__)
-#define drm_dbg(drm, fmt, ...)						\
-	drm_dev_dbg((drm)->dev, DRM_UT_DRIVER, fmt, ##__VA_ARGS__)
-#define drm_dbg_kms(drm, fmt, ...)					\
-	drm_dev_dbg((drm)->dev, DRM_UT_KMS, fmt, ##__VA_ARGS__)
-#define drm_dbg_prime(drm, fmt, ...)					\
-	drm_dev_dbg((drm)->dev, DRM_UT_PRIME, fmt, ##__VA_ARGS__)
-#define drm_dbg_atomic(drm, fmt, ...)					\
-	drm_dev_dbg((drm)->dev, DRM_UT_ATOMIC, fmt, ##__VA_ARGS__)
-#define drm_dbg_vbl(drm, fmt, ...)					\
-	drm_dev_dbg((drm)->dev, DRM_UT_VBL, fmt, ##__VA_ARGS__)
-#define drm_dbg_state(drm, fmt, ...)					\
-	drm_dev_dbg((drm)->dev, DRM_UT_STATE, fmt, ##__VA_ARGS__)
-#define drm_dbg_lease(drm, fmt, ...)					\
-	drm_dev_dbg((drm)->dev, DRM_UT_LEASE, fmt, ##__VA_ARGS__)
-#define drm_dbg_dp(drm, fmt, ...)					\
-	drm_dev_dbg((drm)->dev, DRM_UT_DP, fmt, ##__VA_ARGS__)
-
-
-/*
- * printk based logging
- *
- * Prefer drm_device based logging over device or prink based logging.
- */
-
-__printf(2, 3)
-void __drm_dbg(enum drm_debug_category category, const char *format, ...);
-__printf(1, 2)
-void __drm_err(const char *format, ...);
-
-/* Macros to make printk easier */
-
-#define _DRM_PRINTK(once, level, fmt, ...)				\
-	printk##once(KERN_##level "[" DRM_NAME "] " fmt, ##__VA_ARGS__)
-
-#define DRM_INFO(fmt, ...)						\
-	_DRM_PRINTK(, INFO, fmt, ##__VA_ARGS__)
-#define DRM_NOTE(fmt, ...)						\
-	_DRM_PRINTK(, NOTICE, fmt, ##__VA_ARGS__)
-#define DRM_WARN(fmt, ...)						\
-	_DRM_PRINTK(, WARNING, fmt, ##__VA_ARGS__)
-
-#define DRM_INFO_ONCE(fmt, ...)						\
-	_DRM_PRINTK(_once, INFO, fmt, ##__VA_ARGS__)
-#define DRM_NOTE_ONCE(fmt, ...)						\
-	_DRM_PRINTK(_once, NOTICE, fmt, ##__VA_ARGS__)
-#define DRM_WARN_ONCE(fmt, ...)						\
-	_DRM_PRINTK(_once, WARNING, fmt, ##__VA_ARGS__)
-
-#define DRM_ERROR(fmt, ...)						\
-	__drm_err(fmt, ##__VA_ARGS__)
-
-#define DRM_ERROR_RATELIMITED(fmt, ...)					\
-	DRM_DEV_ERROR_RATELIMITED(NULL, fmt, ##__VA_ARGS__)
-
-#define DRM_DEBUG(fmt, ...)						\
-	__drm_dbg(DRM_UT_CORE, fmt, ##__VA_ARGS__)
-
-#define DRM_DEBUG_DRIVER(fmt, ...)					\
-	__drm_dbg(DRM_UT_DRIVER, fmt, ##__VA_ARGS__)
-
-#define DRM_DEBUG_KMS(fmt, ...)						\
-	__drm_dbg(DRM_UT_KMS, fmt, ##__VA_ARGS__)
-
-#define DRM_DEBUG_PRIME(fmt, ...)					\
-	__drm_dbg(DRM_UT_PRIME, fmt, ##__VA_ARGS__)
-
-#define DRM_DEBUG_ATOMIC(fmt, ...)					\
-	__drm_dbg(DRM_UT_ATOMIC, fmt, ##__VA_ARGS__)
-
-#define DRM_DEBUG_VBL(fmt, ...)						\
-	__drm_dbg(DRM_UT_VBL, fmt, ##__VA_ARGS__)
-
-#define DRM_DEBUG_LEASE(fmt, ...)					\
-	__drm_dbg(DRM_UT_LEASE, fmt, ##__VA_ARGS__)
-
-#define DRM_DEBUG_DP(fmt, ...)						\
-	__drm_dbg(DRM_UT_DP, fmt, ## __VA_ARGS__)
-
-
-#define DRM_DEBUG_RATELIMITED(fmt, ...)					\
-	DRM_DEV_DEBUG_RATELIMITED(NULL, fmt, ##__VA_ARGS__)
-
-#define DRM_DEBUG_DRIVER_RATELIMITED(fmt, ...)				\
-	DRM_DEV_DEBUG_DRIVER_RATELIMITED(NULL, fmt, ##__VA_ARGS__)
-
-#define DRM_DEBUG_KMS_RATELIMITED(fmt, ...)				\
-	DRM_DEV_DEBUG_KMS_RATELIMITED(NULL, fmt, ##__VA_ARGS__)
-
-#define DRM_DEBUG_PRIME_RATELIMITED(fmt, ...)				\
-	DRM_DEV_DEBUG_PRIME_RATELIMITED(NULL, fmt, ##__VA_ARGS__)
-=======
 
 /* Helper for struct drm_device based WARNs */
 #define drm_WARN(drm, condition, format, arg...)			\
@@ -701,6 +542,5 @@
 #define drm_WARN_ON_ONCE(drm, x)					\
 	drm_WARN_ONCE((drm), (x), "%s",					\
 		      "drm_WARN_ON_ONCE(" __stringify(x) ")")
->>>>>>> 04d5ce62
 
 #endif /* DRM_PRINT_H_ */