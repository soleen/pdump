/******************************************************************************
 *
 * This file is provided under a dual BSD/GPLv2 license.  When using or
 * redistributing this file, you may do so under either license.
 *
 * GPL LICENSE SUMMARY
 *
 * Copyright(c) 2012 - 2014 Intel Corporation. All rights reserved.
 * Copyright(c) 2013 - 2015 Intel Mobile Communications GmbH
 *
 * This program is free software; you can redistribute it and/or modify
 * it under the terms of version 2 of the GNU General Public License as
 * published by the Free Software Foundation.
 *
 * This program is distributed in the hope that it will be useful, but
 * WITHOUT ANY WARRANTY; without even the implied warranty of
 * MERCHANTABILITY or FITNESS FOR A PARTICULAR PURPOSE.  See the GNU
 * General Public License for more details.
 *
 * You should have received a copy of the GNU General Public License
 * along with this program; if not, write to the Free Software
 * Foundation, Inc., 51 Franklin Street, Fifth Floor, Boston, MA 02110,
 * USA
 *
 * The full GNU General Public License is included in this distribution
 * in the file called COPYING.
 *
 * Contact Information:
 *  Intel Linux Wireless <ilw@linux.intel.com>
 * Intel Corporation, 5200 N.E. Elam Young Parkway, Hillsboro, OR 97124-6497
 *
 * BSD LICENSE
 *
 * Copyright(c) 2012 - 2014 Intel Corporation. All rights reserved.
 * Copyright(c) 2013 - 2015 Intel Mobile Communications GmbH
 * All rights reserved.
 *
 * Redistribution and use in source and binary forms, with or without
 * modification, are permitted provided that the following conditions
 * are met:
 *
 *  * Redistributions of source code must retain the above copyright
 *    notice, this list of conditions and the following disclaimer.
 *  * Redistributions in binary form must reproduce the above copyright
 *    notice, this list of conditions and the following disclaimer in
 *    the documentation and/or other materials provided with the
 *    distribution.
 *  * Neither the name Intel Corporation nor the names of its
 *    contributors may be used to endorse or promote products derived
 *    from this software without specific prior written permission.
 *
 * THIS SOFTWARE IS PROVIDED BY THE COPYRIGHT HOLDERS AND CONTRIBUTORS
 * "AS IS" AND ANY EXPRESS OR IMPLIED WARRANTIES, INCLUDING, BUT NOT
 * LIMITED TO, THE IMPLIED WARRANTIES OF MERCHANTABILITY AND FITNESS FOR
 * A PARTICULAR PURPOSE ARE DISCLAIMED. IN NO EVENT SHALL THE COPYRIGHT
 * OWNER OR CONTRIBUTORS BE LIABLE FOR ANY DIRECT, INDIRECT, INCIDENTAL,
 * SPECIAL, EXEMPLARY, OR CONSEQUENTIAL DAMAGES (INCLUDING, BUT NOT
 * LIMITED TO, PROCUREMENT OF SUBSTITUTE GOODS OR SERVICES; LOSS OF USE,
 * DATA, OR PROFITS; OR BUSINESS INTERRUPTION) HOWEVER CAUSED AND ON ANY
 * THEORY OF LIABILITY, WHETHER IN CONTRACT, STRICT LIABILITY, OR TORT
 * (INCLUDING NEGLIGENCE OR OTHERWISE) ARISING IN ANY WAY OUT OF THE USE
 * OF THIS SOFTWARE, EVEN IF ADVISED OF THE POSSIBILITY OF SUCH DAMAGE.
 *****************************************************************************/
#include <linux/skbuff.h>
#include "iwl-trans.h"
#include "mvm.h"
#include "fw-api.h"

/*
 * iwl_mvm_rx_rx_phy_cmd - REPLY_RX_PHY_CMD handler
 *
 * Copies the phy information in mvm->last_phy_info, it will be used when the
 * actual data will come from the fw in the next packet.
 */
void iwl_mvm_rx_rx_phy_cmd(struct iwl_mvm *mvm, struct iwl_rx_cmd_buffer *rxb)
{
	struct iwl_rx_packet *pkt = rxb_addr(rxb);

	memcpy(&mvm->last_phy_info, pkt->data, sizeof(mvm->last_phy_info));
	mvm->ampdu_ref++;

#ifdef CONFIG_IWLWIFI_DEBUGFS
	if (mvm->last_phy_info.phy_flags & cpu_to_le16(RX_RES_PHY_FLAGS_AGG)) {
		spin_lock(&mvm->drv_stats_lock);
		mvm->drv_rx_stats.ampdu_count++;
		spin_unlock(&mvm->drv_stats_lock);
	}
#endif
}

/*
 * iwl_mvm_pass_packet_to_mac80211 - builds the packet for mac80211
 *
 * Adds the rxb to a new skb and give it to mac80211
 */
static void iwl_mvm_pass_packet_to_mac80211(struct iwl_mvm *mvm,
					    struct napi_struct *napi,
					    struct sk_buff *skb,
					    struct ieee80211_hdr *hdr, u16 len,
					    u32 ampdu_status, u8 crypt_len,
					    struct iwl_rx_cmd_buffer *rxb)
{
	unsigned int hdrlen, fraglen;

	/* If frame is small enough to fit in skb->head, pull it completely.
	 * If not, only pull ieee80211_hdr (including crypto if present, and
	 * an additional 8 bytes for SNAP/ethertype, see below) so that
	 * splice() or TCP coalesce are more efficient.
	 *
	 * Since, in addition, ieee80211_data_to_8023() always pull in at
	 * least 8 bytes (possibly more for mesh) we can do the same here
	 * to save the cost of doing it later. That still doesn't pull in
	 * the actual IP header since the typical case has a SNAP header.
	 * If the latter changes (there are efforts in the standards group
	 * to do so) we should revisit this and ieee80211_data_to_8023().
	 */
	hdrlen = (len <= skb_tailroom(skb)) ? len :
					      sizeof(*hdr) + crypt_len + 8;

	memcpy(skb_put(skb, hdrlen), hdr, hdrlen);
	fraglen = len - hdrlen;

	if (fraglen) {
		int offset = (void *)hdr + hdrlen -
			     rxb_addr(rxb) + rxb_offset(rxb);

		skb_add_rx_frag(skb, 0, rxb_steal_page(rxb), offset,
				fraglen, rxb->truesize);
	}

	ieee80211_rx_napi(mvm->hw, skb, napi);
}

/*
 * iwl_mvm_get_signal_strength - use new rx PHY INFO API
 * values are reported by the fw as positive values - need to negate
 * to obtain their dBM.  Account for missing antennas by replacing 0
 * values by -256dBm: practically 0 power and a non-feasible 8 bit value.
 */
static void iwl_mvm_get_signal_strength(struct iwl_mvm *mvm,
					struct iwl_rx_phy_info *phy_info,
					struct ieee80211_rx_status *rx_status)
{
	int energy_a, energy_b, energy_c, max_energy;
	u32 val;

	val =
	    le32_to_cpu(phy_info->non_cfg_phy[IWL_RX_INFO_ENERGY_ANT_ABC_IDX]);
	energy_a = (val & IWL_RX_INFO_ENERGY_ANT_A_MSK) >>
						IWL_RX_INFO_ENERGY_ANT_A_POS;
	energy_a = energy_a ? -energy_a : S8_MIN;
	energy_b = (val & IWL_RX_INFO_ENERGY_ANT_B_MSK) >>
						IWL_RX_INFO_ENERGY_ANT_B_POS;
	energy_b = energy_b ? -energy_b : S8_MIN;
	energy_c = (val & IWL_RX_INFO_ENERGY_ANT_C_MSK) >>
						IWL_RX_INFO_ENERGY_ANT_C_POS;
	energy_c = energy_c ? -energy_c : S8_MIN;
	max_energy = max(energy_a, energy_b);
	max_energy = max(max_energy, energy_c);

	IWL_DEBUG_STATS(mvm, "energy In A %d B %d C %d , and max %d\n",
			energy_a, energy_b, energy_c, max_energy);

	rx_status->signal = max_energy;
	rx_status->chains = (le16_to_cpu(phy_info->phy_flags) &
				RX_RES_PHY_FLAGS_ANTENNA)
					>> RX_RES_PHY_FLAGS_ANTENNA_POS;
	rx_status->chain_signal[0] = energy_a;
	rx_status->chain_signal[1] = energy_b;
	rx_status->chain_signal[2] = energy_c;
}

/*
 * iwl_mvm_set_mac80211_rx_flag - translate fw status to mac80211 format
 * @mvm: the mvm object
 * @hdr: 80211 header
 * @stats: status in mac80211's format
 * @rx_pkt_status: status coming from fw
 *
 * returns non 0 value if the packet should be dropped
 */
static u32 iwl_mvm_set_mac80211_rx_flag(struct iwl_mvm *mvm,
					struct ieee80211_hdr *hdr,
					struct ieee80211_rx_status *stats,
					u32 rx_pkt_status,
					u8 *crypt_len)
{
	if (!ieee80211_has_protected(hdr->frame_control) ||
	    (rx_pkt_status & RX_MPDU_RES_STATUS_SEC_ENC_MSK) ==
			     RX_MPDU_RES_STATUS_SEC_NO_ENC)
		return 0;

	/* packet was encrypted with unknown alg */
	if ((rx_pkt_status & RX_MPDU_RES_STATUS_SEC_ENC_MSK) ==
					RX_MPDU_RES_STATUS_SEC_ENC_ERR)
		return 0;

	switch (rx_pkt_status & RX_MPDU_RES_STATUS_SEC_ENC_MSK) {
	case RX_MPDU_RES_STATUS_SEC_CCM_ENC:
		/* alg is CCM: check MIC only */
		if (!(rx_pkt_status & RX_MPDU_RES_STATUS_MIC_OK))
			return -1;

		stats->flag |= RX_FLAG_DECRYPTED;
		IWL_DEBUG_WEP(mvm, "hw decrypted CCMP successfully\n");
		*crypt_len = IEEE80211_CCMP_HDR_LEN;
		return 0;

	case RX_MPDU_RES_STATUS_SEC_TKIP_ENC:
		/* Don't drop the frame and decrypt it in SW */
		if (!(rx_pkt_status & RX_MPDU_RES_STATUS_TTAK_OK))
			return 0;
		*crypt_len = IEEE80211_TKIP_IV_LEN;
		/* fall through if TTAK OK */

	case RX_MPDU_RES_STATUS_SEC_WEP_ENC:
		if (!(rx_pkt_status & RX_MPDU_RES_STATUS_ICV_OK))
			return -1;

		stats->flag |= RX_FLAG_DECRYPTED;
		if ((rx_pkt_status & RX_MPDU_RES_STATUS_SEC_ENC_MSK) ==
				RX_MPDU_RES_STATUS_SEC_WEP_ENC)
			*crypt_len = IEEE80211_WEP_IV_LEN;
		return 0;

	case RX_MPDU_RES_STATUS_SEC_EXT_ENC:
		if (!(rx_pkt_status & RX_MPDU_RES_STATUS_MIC_OK))
			return -1;
		stats->flag |= RX_FLAG_DECRYPTED;
		return 0;

	default:
		IWL_ERR(mvm, "Unhandled alg: 0x%x\n", rx_pkt_status);
	}

	return 0;
}

static void iwl_mvm_rx_csum(struct ieee80211_sta *sta,
			    struct sk_buff *skb,
			    u32 status)
{
	struct iwl_mvm_sta *mvmsta = iwl_mvm_sta_from_mac80211(sta);
	struct iwl_mvm_vif *mvmvif = iwl_mvm_vif_from_mac80211(mvmsta->vif);

	if (mvmvif->features & NETIF_F_RXCSUM &&
	    status & RX_MPDU_RES_STATUS_CSUM_DONE &&
	    status & RX_MPDU_RES_STATUS_CSUM_OK)
		skb->ip_summed = CHECKSUM_UNNECESSARY;
}

/*
 * iwl_mvm_rx_rx_mpdu - REPLY_RX_MPDU_CMD handler
 *
 * Handles the actual data of the Rx packet from the fw
 */
<<<<<<< HEAD
void iwl_mvm_rx_rx_mpdu(struct iwl_mvm *mvm, struct iwl_rx_cmd_buffer *rxb)
=======
void iwl_mvm_rx_rx_mpdu(struct iwl_mvm *mvm, struct napi_struct *napi,
			struct iwl_rx_cmd_buffer *rxb)
>>>>>>> ecc7c518
{
	struct ieee80211_hdr *hdr;
	struct ieee80211_rx_status *rx_status;
	struct iwl_rx_packet *pkt = rxb_addr(rxb);
	struct iwl_rx_phy_info *phy_info;
	struct iwl_rx_mpdu_res_start *rx_res;
	struct ieee80211_sta *sta;
	struct sk_buff *skb;
	u32 len;
	u32 ampdu_status;
	u32 rate_n_flags;
	u32 rx_pkt_status;
	u8 crypt_len = 0;

	phy_info = &mvm->last_phy_info;
	rx_res = (struct iwl_rx_mpdu_res_start *)pkt->data;
	hdr = (struct ieee80211_hdr *)(pkt->data + sizeof(*rx_res));
	len = le16_to_cpu(rx_res->byte_count);
	rx_pkt_status = le32_to_cpup((__le32 *)
		(pkt->data + sizeof(*rx_res) + len));

	/* Dont use dev_alloc_skb(), we'll have enough headroom once
	 * ieee80211_hdr pulled.
	 */
	skb = alloc_skb(128, GFP_ATOMIC);
	if (!skb) {
		IWL_ERR(mvm, "alloc_skb failed\n");
		return;
	}

	rx_status = IEEE80211_SKB_RXCB(skb);

	/*
	 * drop the packet if it has failed being decrypted by HW
	 */
	if (iwl_mvm_set_mac80211_rx_flag(mvm, hdr, rx_status, rx_pkt_status,
					 &crypt_len)) {
		IWL_DEBUG_DROP(mvm, "Bad decryption results 0x%08x\n",
			       rx_pkt_status);
		kfree_skb(skb);
		return;
	}

	if ((unlikely(phy_info->cfg_phy_cnt > 20))) {
		IWL_DEBUG_DROP(mvm, "dsp size out of range [0,20]: %d\n",
			       phy_info->cfg_phy_cnt);
		kfree_skb(skb);
		return;
	}

	/*
	 * Keep packets with CRC errors (and with overrun) for monitor mode
	 * (otherwise the firmware discards them) but mark them as bad.
	 */
	if (!(rx_pkt_status & RX_MPDU_RES_STATUS_CRC_OK) ||
	    !(rx_pkt_status & RX_MPDU_RES_STATUS_OVERRUN_OK)) {
		IWL_DEBUG_RX(mvm, "Bad CRC or FIFO: 0x%08X.\n", rx_pkt_status);
		rx_status->flag |= RX_FLAG_FAILED_FCS_CRC;
	}

	/* This will be used in several places later */
	rate_n_flags = le32_to_cpu(phy_info->rate_n_flags);

	/* rx_status carries information about the packet to mac80211 */
	rx_status->mactime = le64_to_cpu(phy_info->timestamp);
	rx_status->device_timestamp = le32_to_cpu(phy_info->system_timestamp);
	rx_status->band =
		(phy_info->phy_flags & cpu_to_le16(RX_RES_PHY_FLAGS_BAND_24)) ?
				IEEE80211_BAND_2GHZ : IEEE80211_BAND_5GHZ;
	rx_status->freq =
		ieee80211_channel_to_frequency(le16_to_cpu(phy_info->channel),
					       rx_status->band);
	/*
	 * TSF as indicated by the fw is at INA time, but mac80211 expects the
	 * TSF at the beginning of the MPDU.
	 */
	/*rx_status->flag |= RX_FLAG_MACTIME_MPDU;*/

	iwl_mvm_get_signal_strength(mvm, phy_info, rx_status);

	IWL_DEBUG_STATS_LIMIT(mvm, "Rssi %d, TSF %llu\n", rx_status->signal,
			      (unsigned long long)rx_status->mactime);

	rcu_read_lock();
	/*
	 * We have tx blocked stations (with CS bit). If we heard frames from
	 * a blocked station on a new channel we can TX to it again.
	 */
	if (unlikely(mvm->csa_tx_block_bcn_timeout)) {
		sta = ieee80211_find_sta(
			rcu_dereference(mvm->csa_tx_blocked_vif), hdr->addr2);
		if (sta)
			iwl_mvm_sta_modify_disable_tx_ap(mvm, sta, false);
	}

	/* This is fine since we don't support multiple AP interfaces */
	sta = ieee80211_find_sta_by_ifaddr(mvm->hw, hdr->addr2, NULL);
	if (sta) {
		struct iwl_mvm_sta *mvmsta;
		mvmsta = iwl_mvm_sta_from_mac80211(sta);
		rs_update_last_rssi(mvm, &mvmsta->lq_sta, rx_status);

		if (iwl_fw_dbg_trigger_enabled(mvm->fw, FW_DBG_TRIGGER_RSSI) &&
		    ieee80211_is_beacon(hdr->frame_control)) {
			struct iwl_fw_dbg_trigger_tlv *trig;
			struct iwl_fw_dbg_trigger_low_rssi *rssi_trig;
			bool trig_check;
			s32 rssi;

			trig = iwl_fw_dbg_get_trigger(mvm->fw,
						      FW_DBG_TRIGGER_RSSI);
			rssi_trig = (void *)trig->data;
			rssi = le32_to_cpu(rssi_trig->rssi);

			trig_check =
				iwl_fw_dbg_trigger_check_stop(mvm, mvmsta->vif,
							      trig);
			if (trig_check && rx_status->signal < rssi)
				iwl_mvm_fw_dbg_collect_trig(mvm, trig, NULL);
		}
	}

	if (sta && ieee80211_is_data(hdr->frame_control))
		iwl_mvm_rx_csum(sta, skb, rx_pkt_status);

	rcu_read_unlock();

	/* set the preamble flag if appropriate */
	if (phy_info->phy_flags & cpu_to_le16(RX_RES_PHY_FLAGS_SHORT_PREAMBLE))
		rx_status->flag |= RX_FLAG_SHORTPRE;

	if (phy_info->phy_flags & cpu_to_le16(RX_RES_PHY_FLAGS_AGG)) {
		/*
		 * We know which subframes of an A-MPDU belong
		 * together since we get a single PHY response
		 * from the firmware for all of them
		 */
		rx_status->flag |= RX_FLAG_AMPDU_DETAILS;
		rx_status->ampdu_reference = mvm->ampdu_ref;
	}

	/* Set up the HT phy flags */
	switch (rate_n_flags & RATE_MCS_CHAN_WIDTH_MSK) {
	case RATE_MCS_CHAN_WIDTH_20:
		break;
	case RATE_MCS_CHAN_WIDTH_40:
		rx_status->flag |= RX_FLAG_40MHZ;
		break;
	case RATE_MCS_CHAN_WIDTH_80:
		rx_status->vht_flag |= RX_VHT_FLAG_80MHZ;
		break;
	case RATE_MCS_CHAN_WIDTH_160:
		rx_status->vht_flag |= RX_VHT_FLAG_160MHZ;
		break;
	}
	if (rate_n_flags & RATE_MCS_SGI_MSK)
		rx_status->flag |= RX_FLAG_SHORT_GI;
	if (rate_n_flags & RATE_HT_MCS_GF_MSK)
		rx_status->flag |= RX_FLAG_HT_GF;
	if (rate_n_flags & RATE_MCS_LDPC_MSK)
		rx_status->flag |= RX_FLAG_LDPC;
	if (rate_n_flags & RATE_MCS_HT_MSK) {
		u8 stbc = (rate_n_flags & RATE_MCS_HT_STBC_MSK) >>
				RATE_MCS_STBC_POS;
		rx_status->flag |= RX_FLAG_HT;
		rx_status->rate_idx = rate_n_flags & RATE_HT_MCS_INDEX_MSK;
		rx_status->flag |= stbc << RX_FLAG_STBC_SHIFT;
	} else if (rate_n_flags & RATE_MCS_VHT_MSK) {
		u8 stbc = (rate_n_flags & RATE_MCS_VHT_STBC_MSK) >>
				RATE_MCS_STBC_POS;
		rx_status->vht_nss =
			((rate_n_flags & RATE_VHT_MCS_NSS_MSK) >>
						RATE_VHT_MCS_NSS_POS) + 1;
		rx_status->rate_idx = rate_n_flags & RATE_VHT_MCS_RATE_CODE_MSK;
		rx_status->flag |= RX_FLAG_VHT;
		rx_status->flag |= stbc << RX_FLAG_STBC_SHIFT;
		if (rate_n_flags & RATE_MCS_BF_MSK)
			rx_status->vht_flag |= RX_VHT_FLAG_BF;
	} else {
		rx_status->rate_idx =
			iwl_mvm_legacy_rate_to_mac80211_idx(rate_n_flags,
							    rx_status->band);
	}

#ifdef CONFIG_IWLWIFI_DEBUGFS
	iwl_mvm_update_frame_stats(mvm, rate_n_flags,
				   rx_status->flag & RX_FLAG_AMPDU_DETAILS);
#endif
	iwl_mvm_pass_packet_to_mac80211(mvm, napi, skb, hdr, len, ampdu_status,
					crypt_len, rxb);
}

static void iwl_mvm_update_rx_statistics(struct iwl_mvm *mvm,
					 struct mvm_statistics_rx *rx_stats)
{
	lockdep_assert_held(&mvm->mutex);

	mvm->rx_stats = *rx_stats;
}

struct iwl_mvm_stat_data {
	struct iwl_mvm *mvm;
	__le32 mac_id;
	__s8 beacon_filter_average_energy;
	struct mvm_statistics_general_v8 *general;
};

static void iwl_mvm_stat_iterator(void *_data, u8 *mac,
				  struct ieee80211_vif *vif)
{
	struct iwl_mvm_stat_data *data = _data;
	struct iwl_mvm *mvm = data->mvm;
	int sig = -data->beacon_filter_average_energy;
	int last_event;
	int thold = vif->bss_conf.cqm_rssi_thold;
	int hyst = vif->bss_conf.cqm_rssi_hyst;
	u16 id = le32_to_cpu(data->mac_id);
	struct iwl_mvm_vif *mvmvif = iwl_mvm_vif_from_mac80211(vif);

	/* This doesn't need the MAC ID check since it's not taking the
	 * data copied into the "data" struct, but rather the data from
	 * the notification directly.
	 */
	if (data->general) {
		mvmvif->beacon_stats.num_beacons =
			le32_to_cpu(data->general->beacon_counter[mvmvif->id]);
		mvmvif->beacon_stats.avg_signal =
			-data->general->beacon_average_energy[mvmvif->id];
	}

	if (mvmvif->id != id)
		return;

	if (vif->type != NL80211_IFTYPE_STATION)
		return;

	if (sig == 0) {
		IWL_DEBUG_RX(mvm, "RSSI is 0 - skip signal based decision\n");
		return;
	}

	mvmvif->bf_data.ave_beacon_signal = sig;

	/* BT Coex */
	if (mvmvif->bf_data.bt_coex_min_thold !=
	    mvmvif->bf_data.bt_coex_max_thold) {
		last_event = mvmvif->bf_data.last_bt_coex_event;
		if (sig > mvmvif->bf_data.bt_coex_max_thold &&
		    (last_event <= mvmvif->bf_data.bt_coex_min_thold ||
		     last_event == 0)) {
			mvmvif->bf_data.last_bt_coex_event = sig;
			IWL_DEBUG_RX(mvm, "cqm_iterator bt coex high %d\n",
				     sig);
			iwl_mvm_bt_rssi_event(mvm, vif, RSSI_EVENT_HIGH);
		} else if (sig < mvmvif->bf_data.bt_coex_min_thold &&
			   (last_event >= mvmvif->bf_data.bt_coex_max_thold ||
			    last_event == 0)) {
			mvmvif->bf_data.last_bt_coex_event = sig;
			IWL_DEBUG_RX(mvm, "cqm_iterator bt coex low %d\n",
				     sig);
			iwl_mvm_bt_rssi_event(mvm, vif, RSSI_EVENT_LOW);
		}
	}

	if (!(vif->driver_flags & IEEE80211_VIF_SUPPORTS_CQM_RSSI))
		return;

	/* CQM Notification */
	last_event = mvmvif->bf_data.last_cqm_event;
	if (thold && sig < thold && (last_event == 0 ||
				     sig < last_event - hyst)) {
		mvmvif->bf_data.last_cqm_event = sig;
		IWL_DEBUG_RX(mvm, "cqm_iterator cqm low %d\n",
			     sig);
		ieee80211_cqm_rssi_notify(
			vif,
			NL80211_CQM_RSSI_THRESHOLD_EVENT_LOW,
			GFP_KERNEL);
	} else if (sig > thold &&
		   (last_event == 0 || sig > last_event + hyst)) {
		mvmvif->bf_data.last_cqm_event = sig;
		IWL_DEBUG_RX(mvm, "cqm_iterator cqm high %d\n",
			     sig);
		ieee80211_cqm_rssi_notify(
			vif,
			NL80211_CQM_RSSI_THRESHOLD_EVENT_HIGH,
			GFP_KERNEL);
	}
}

static inline void
iwl_mvm_rx_stats_check_trigger(struct iwl_mvm *mvm, struct iwl_rx_packet *pkt)
{
	struct iwl_fw_dbg_trigger_tlv *trig;
	struct iwl_fw_dbg_trigger_stats *trig_stats;
	u32 trig_offset, trig_thold;

	if (!iwl_fw_dbg_trigger_enabled(mvm->fw, FW_DBG_TRIGGER_STATS))
		return;

	trig = iwl_fw_dbg_get_trigger(mvm->fw, FW_DBG_TRIGGER_STATS);
	trig_stats = (void *)trig->data;

	if (!iwl_fw_dbg_trigger_check_stop(mvm, NULL, trig))
		return;

	trig_offset = le32_to_cpu(trig_stats->stop_offset);
	trig_thold = le32_to_cpu(trig_stats->stop_threshold);

	if (WARN_ON_ONCE(trig_offset >= iwl_rx_packet_payload_len(pkt)))
		return;

	if (le32_to_cpup((__le32 *) (pkt->data + trig_offset)) < trig_thold)
		return;

	iwl_mvm_fw_dbg_collect_trig(mvm, trig, NULL);
}

void iwl_mvm_handle_rx_statistics(struct iwl_mvm *mvm,
				  struct iwl_rx_packet *pkt)
{
	size_t v8_len = sizeof(struct iwl_notif_statistics_v8);
	size_t v10_len = sizeof(struct iwl_notif_statistics_v10);
	struct iwl_mvm_stat_data data = {
		.mvm = mvm,
	};
	u32 temperature;

	if (fw_has_api(&mvm->fw->ucode_capa, IWL_UCODE_TLV_API_STATS_V10)) {
		struct iwl_notif_statistics_v10 *stats = (void *)&pkt->data;

		if (iwl_rx_packet_payload_len(pkt) != v10_len)
			goto invalid;

		temperature = le32_to_cpu(stats->general.radio_temperature);
		data.mac_id = stats->rx.general.mac_id;
		data.beacon_filter_average_energy =
			stats->general.beacon_filter_average_energy;

		iwl_mvm_update_rx_statistics(mvm, &stats->rx);

		mvm->radio_stats.rx_time = le64_to_cpu(stats->general.rx_time);
		mvm->radio_stats.tx_time = le64_to_cpu(stats->general.tx_time);
		mvm->radio_stats.on_time_rf =
			le64_to_cpu(stats->general.on_time_rf);
		mvm->radio_stats.on_time_scan =
			le64_to_cpu(stats->general.on_time_scan);

		data.general = &stats->general;
	} else {
		struct iwl_notif_statistics_v8 *stats = (void *)&pkt->data;

		if (iwl_rx_packet_payload_len(pkt) != v8_len)
			goto invalid;

		temperature = le32_to_cpu(stats->general.radio_temperature);
		data.mac_id = stats->rx.general.mac_id;
		data.beacon_filter_average_energy =
			stats->general.beacon_filter_average_energy;

		iwl_mvm_update_rx_statistics(mvm, &stats->rx);
	}

	iwl_mvm_rx_stats_check_trigger(mvm, pkt);

	/* Only handle rx statistics temperature changes if async temp
	 * notifications are not supported
	 */
	if (!fw_has_api(&mvm->fw->ucode_capa, IWL_UCODE_TLV_API_ASYNC_DTM))
		iwl_mvm_tt_temp_changed(mvm, temperature);

	ieee80211_iterate_active_interfaces(mvm->hw,
					    IEEE80211_IFACE_ITER_NORMAL,
					    iwl_mvm_stat_iterator,
					    &data);
	return;
 invalid:
	IWL_ERR(mvm, "received invalid statistics size (%d)!\n",
		iwl_rx_packet_payload_len(pkt));
}

void iwl_mvm_rx_statistics(struct iwl_mvm *mvm, struct iwl_rx_cmd_buffer *rxb)
{
	iwl_mvm_handle_rx_statistics(mvm, rxb_addr(rxb));
}<|MERGE_RESOLUTION|>--- conflicted
+++ resolved
@@ -254,12 +254,8 @@
  *
  * Handles the actual data of the Rx packet from the fw
  */
-<<<<<<< HEAD
-void iwl_mvm_rx_rx_mpdu(struct iwl_mvm *mvm, struct iwl_rx_cmd_buffer *rxb)
-=======
 void iwl_mvm_rx_rx_mpdu(struct iwl_mvm *mvm, struct napi_struct *napi,
 			struct iwl_rx_cmd_buffer *rxb)
->>>>>>> ecc7c518
 {
 	struct ieee80211_hdr *hdr;
 	struct ieee80211_rx_status *rx_status;
