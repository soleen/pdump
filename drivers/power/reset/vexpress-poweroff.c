/*
 * This program is free software; you can redistribute it and/or modify
 * it under the terms of the GNU General Public License version 2 as
 * published by the Free Software Foundation.
 *
 * This program is distributed in the hope that it will be useful,
 * but WITHOUT ANY WARRANTY; without even the implied warranty of
 * MERCHANTABILITY or FITNESS FOR A PARTICULAR PURPOSE.  See the
 * GNU General Public License for more details.
 *
 * Copyright (C) 2012 ARM Limited
 */

#include <linux/delay.h>
#include <linux/of.h>
#include <linux/of_device.h>
#include <linux/platform_device.h>
#include <linux/stat.h>
#include <linux/vexpress.h>

#include <asm/system_misc.h>

static void vexpress_reset_do(struct device *dev, const char *what)
{
	int err = -ENOENT;
<<<<<<< HEAD
	struct vexpress_config_func *func = dev_get_drvdata(dev);

	if (func) {
		err = vexpress_config_write(func, 0, 0);
=======
	struct regmap *reg = dev_get_drvdata(dev);

	if (reg) {
		err = regmap_write(reg, 0, 0);
>>>>>>> 1a5700bc
		if (!err)
			mdelay(1000);
	}

	dev_emerg(dev, "Unable to %s (%d)\n", what, err);
}

static struct device *vexpress_power_off_device;

static void vexpress_power_off(void)
{
	vexpress_reset_do(vexpress_power_off_device, "power off");
}

static struct device *vexpress_restart_device;

static void vexpress_restart(enum reboot_mode reboot_mode, const char *cmd)
{
	vexpress_reset_do(vexpress_restart_device, "restart");
}

static ssize_t vexpress_reset_active_show(struct device *dev,
		struct device_attribute *attr, char *buf)
{
	return sprintf(buf, "%d\n", vexpress_restart_device == dev);
}

static ssize_t vexpress_reset_active_store(struct device *dev,
		struct device_attribute *attr, const char *buf, size_t count)
{
	long value;
	int err = kstrtol(buf, 0, &value);

	if (!err && value)
		vexpress_restart_device = dev;

	return err ? err : count;
}

DEVICE_ATTR(active, S_IRUGO | S_IWUSR, vexpress_reset_active_show,
		vexpress_reset_active_store);


enum vexpress_reset_func { FUNC_RESET, FUNC_SHUTDOWN, FUNC_REBOOT };

static struct of_device_id vexpress_reset_of_match[] = {
	{
		.compatible = "arm,vexpress-reset",
		.data = (void *)FUNC_RESET,
	}, {
		.compatible = "arm,vexpress-shutdown",
		.data = (void *)FUNC_SHUTDOWN
	}, {
		.compatible = "arm,vexpress-reboot",
		.data = (void *)FUNC_REBOOT
	},
	{}
};

static int vexpress_reset_probe(struct platform_device *pdev)
{
	enum vexpress_reset_func func;
	const struct of_device_id *match =
			of_match_device(vexpress_reset_of_match, &pdev->dev);
<<<<<<< HEAD
	struct vexpress_config_func *config_func;
=======
	struct regmap *regmap;
>>>>>>> 1a5700bc

	if (match)
		func = (enum vexpress_reset_func)match->data;
	else
		func = pdev->id_entry->driver_data;

<<<<<<< HEAD
	config_func = vexpress_config_func_get_by_dev(&pdev->dev);
	if (!config_func)
		return -EINVAL;
	dev_set_drvdata(&pdev->dev, config_func);
=======
	regmap = devm_regmap_init_vexpress_config(&pdev->dev);
	if (IS_ERR(regmap))
		return PTR_ERR(regmap);
	dev_set_drvdata(&pdev->dev, regmap);
>>>>>>> 1a5700bc

	switch (func) {
	case FUNC_SHUTDOWN:
		vexpress_power_off_device = &pdev->dev;
		pm_power_off = vexpress_power_off;
		break;
	case FUNC_RESET:
		if (!vexpress_restart_device)
			vexpress_restart_device = &pdev->dev;
		arm_pm_restart = vexpress_restart;
		device_create_file(&pdev->dev, &dev_attr_active);
		break;
	case FUNC_REBOOT:
		vexpress_restart_device = &pdev->dev;
		arm_pm_restart = vexpress_restart;
		device_create_file(&pdev->dev, &dev_attr_active);
		break;
	};

	return 0;
}

static const struct platform_device_id vexpress_reset_id_table[] = {
	{ .name = "vexpress-reset", .driver_data = FUNC_RESET, },
	{ .name = "vexpress-shutdown", .driver_data = FUNC_SHUTDOWN, },
	{ .name = "vexpress-reboot", .driver_data = FUNC_REBOOT, },
	{}
};

static struct platform_driver vexpress_reset_driver = {
	.probe = vexpress_reset_probe,
	.driver = {
		.name = "vexpress-reset",
		.of_match_table = vexpress_reset_of_match,
	},
	.id_table = vexpress_reset_id_table,
};

static int __init vexpress_reset_init(void)
{
	return platform_driver_register(&vexpress_reset_driver);
}
device_initcall(vexpress_reset_init);<|MERGE_RESOLUTION|>--- conflicted
+++ resolved
@@ -23,17 +23,10 @@
 static void vexpress_reset_do(struct device *dev, const char *what)
 {
 	int err = -ENOENT;
-<<<<<<< HEAD
-	struct vexpress_config_func *func = dev_get_drvdata(dev);
-
-	if (func) {
-		err = vexpress_config_write(func, 0, 0);
-=======
 	struct regmap *reg = dev_get_drvdata(dev);
 
 	if (reg) {
 		err = regmap_write(reg, 0, 0);
->>>>>>> 1a5700bc
 		if (!err)
 			mdelay(1000);
 	}
@@ -98,28 +91,17 @@
 	enum vexpress_reset_func func;
 	const struct of_device_id *match =
 			of_match_device(vexpress_reset_of_match, &pdev->dev);
-<<<<<<< HEAD
-	struct vexpress_config_func *config_func;
-=======
 	struct regmap *regmap;
->>>>>>> 1a5700bc
 
 	if (match)
 		func = (enum vexpress_reset_func)match->data;
 	else
 		func = pdev->id_entry->driver_data;
 
-<<<<<<< HEAD
-	config_func = vexpress_config_func_get_by_dev(&pdev->dev);
-	if (!config_func)
-		return -EINVAL;
-	dev_set_drvdata(&pdev->dev, config_func);
-=======
 	regmap = devm_regmap_init_vexpress_config(&pdev->dev);
 	if (IS_ERR(regmap))
 		return PTR_ERR(regmap);
 	dev_set_drvdata(&pdev->dev, regmap);
->>>>>>> 1a5700bc
 
 	switch (func) {
 	case FUNC_SHUTDOWN:
