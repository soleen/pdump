--- conflicted
+++ resolved
@@ -327,13 +327,10 @@
 
  Enable_cpus:
 	suspend_enable_secondary_cpus();
-<<<<<<< HEAD
-=======
 
 	/* Allow architectures to do nosmt-specific post-resume dances */
 	if (!in_suspend)
 		error = arch_resume_nosmt();
->>>>>>> 4b972a01
 
  Platform_finish:
 	platform_finish(platform_mode);
