// SPDX-License-Identifier: GPL-2.0
/*
 *	mm/mremap.c
 *
 *	(C) Copyright 1996 Linus Torvalds
 *
 *	Address space accounting code	<alan@lxorguk.ukuu.org.uk>
 *	(C) Copyright 2002 Red Hat Inc, All Rights Reserved
 */

#include <linux/mm.h>
#include <linux/hugetlb.h>
#include <linux/shm.h>
#include <linux/ksm.h>
#include <linux/mman.h>
#include <linux/swap.h>
#include <linux/capability.h>
#include <linux/fs.h>
#include <linux/swapops.h>
#include <linux/highmem.h>
#include <linux/security.h>
#include <linux/syscalls.h>
#include <linux/mmu_notifier.h>
#include <linux/uaccess.h>
#include <linux/mm-arch-hooks.h>
#include <linux/userfaultfd_k.h>

#include <asm/cacheflush.h>
#include <asm/tlbflush.h>

#include "internal.h"

static pud_t *get_old_pud(struct mm_struct *mm, unsigned long addr)
{
	pgd_t *pgd;
	p4d_t *p4d;
	pud_t *pud;

	pgd = pgd_offset(mm, addr);
	if (pgd_none_or_clear_bad(pgd))
		return NULL;

	p4d = p4d_offset(pgd, addr);
	if (p4d_none_or_clear_bad(p4d))
		return NULL;

	pud = pud_offset(p4d, addr);
	if (pud_none_or_clear_bad(pud))
		return NULL;

	return pud;
}

static pmd_t *get_old_pmd(struct mm_struct *mm, unsigned long addr)
{
	pud_t *pud;
	pmd_t *pmd;

	pud = get_old_pud(mm, addr);
	if (!pud)
		return NULL;

	pmd = pmd_offset(pud, addr);
	if (pmd_none(*pmd))
		return NULL;

	return pmd;
}

static pud_t *alloc_new_pud(struct mm_struct *mm, struct vm_area_struct *vma,
			    unsigned long addr)
{
	pgd_t *pgd;
	p4d_t *p4d;

	pgd = pgd_offset(mm, addr);
	p4d = p4d_alloc(mm, pgd, addr);
	if (!p4d)
		return NULL;

	return pud_alloc(mm, p4d, addr);
}

static pmd_t *alloc_new_pmd(struct mm_struct *mm, struct vm_area_struct *vma,
			    unsigned long addr)
{
	pud_t *pud;
	pmd_t *pmd;

	pud = alloc_new_pud(mm, vma, addr);
	if (!pud)
		return NULL;

	pmd = pmd_alloc(mm, pud, addr);
	if (!pmd)
		return NULL;

	VM_BUG_ON(pmd_trans_huge(*pmd));

	return pmd;
}

static void take_rmap_locks(struct vm_area_struct *vma)
{
	if (vma->vm_file)
		i_mmap_lock_write(vma->vm_file->f_mapping);
	if (vma->anon_vma)
		anon_vma_lock_write(vma->anon_vma);
}

static void drop_rmap_locks(struct vm_area_struct *vma)
{
	if (vma->anon_vma)
		anon_vma_unlock_write(vma->anon_vma);
	if (vma->vm_file)
		i_mmap_unlock_write(vma->vm_file->f_mapping);
}

static pte_t move_soft_dirty_pte(pte_t pte)
{
	/*
	 * Set soft dirty bit so we can notice
	 * in userspace the ptes were moved.
	 */
#ifdef CONFIG_MEM_SOFT_DIRTY
	if (pte_present(pte))
		pte = pte_mksoft_dirty(pte);
	else if (is_swap_pte(pte))
		pte = pte_swp_mksoft_dirty(pte);
#endif
	return pte;
}

static void move_ptes(struct vm_area_struct *vma, pmd_t *old_pmd,
		unsigned long old_addr, unsigned long old_end,
		struct vm_area_struct *new_vma, pmd_t *new_pmd,
		unsigned long new_addr, bool need_rmap_locks)
{
	struct mm_struct *mm = vma->vm_mm;
	pte_t *old_pte, *new_pte, pte;
	spinlock_t *old_ptl, *new_ptl;
	bool force_flush = false;
	unsigned long len = old_end - old_addr;

	/*
	 * When need_rmap_locks is true, we take the i_mmap_rwsem and anon_vma
	 * locks to ensure that rmap will always observe either the old or the
	 * new ptes. This is the easiest way to avoid races with
	 * truncate_pagecache(), page migration, etc...
	 *
	 * When need_rmap_locks is false, we use other ways to avoid
	 * such races:
	 *
	 * - During exec() shift_arg_pages(), we use a specially tagged vma
	 *   which rmap call sites look for using vma_is_temporary_stack().
	 *
	 * - During mremap(), new_vma is often known to be placed after vma
	 *   in rmap traversal order. This ensures rmap will always observe
	 *   either the old pte, or the new pte, or both (the page table locks
	 *   serialize access to individual ptes, but only rmap traversal
	 *   order guarantees that we won't miss both the old and new ptes).
	 */
	if (need_rmap_locks)
		take_rmap_locks(vma);

	/*
	 * We don't have to worry about the ordering of src and dst
	 * pte locks because exclusive mmap_lock prevents deadlock.
	 */
	old_pte = pte_offset_map_lock(mm, old_pmd, old_addr, &old_ptl);
	new_pte = pte_offset_map(new_pmd, new_addr);
	new_ptl = pte_lockptr(mm, new_pmd);
	if (new_ptl != old_ptl)
		spin_lock_nested(new_ptl, SINGLE_DEPTH_NESTING);
	flush_tlb_batched_pending(vma->vm_mm);
	arch_enter_lazy_mmu_mode();

	for (; old_addr < old_end; old_pte++, old_addr += PAGE_SIZE,
				   new_pte++, new_addr += PAGE_SIZE) {
		if (pte_none(*old_pte))
			continue;

		pte = ptep_get_and_clear(mm, old_addr, old_pte);
		/*
		 * If we are remapping a valid PTE, make sure
		 * to flush TLB before we drop the PTL for the
		 * PTE.
		 *
		 * NOTE! Both old and new PTL matter: the old one
		 * for racing with page_mkclean(), the new one to
		 * make sure the physical page stays valid until
		 * the TLB entry for the old mapping has been
		 * flushed.
		 */
		if (pte_present(pte))
			force_flush = true;
		pte = move_pte(pte, new_vma->vm_page_prot, old_addr, new_addr);
		pte = move_soft_dirty_pte(pte);
		set_pte_at(mm, new_addr, new_pte, pte);
	}

	arch_leave_lazy_mmu_mode();
	if (force_flush)
		flush_tlb_range(vma, old_end - len, old_end);
	if (new_ptl != old_ptl)
		spin_unlock(new_ptl);
	pte_unmap(new_pte - 1);
	pte_unmap_unlock(old_pte - 1, old_ptl);
	if (need_rmap_locks)
		drop_rmap_locks(vma);
}

#ifdef CONFIG_HAVE_MOVE_PMD
static bool move_normal_pmd(struct vm_area_struct *vma, unsigned long old_addr,
		  unsigned long new_addr, pmd_t *old_pmd, pmd_t *new_pmd)
{
	spinlock_t *old_ptl, *new_ptl;
	struct mm_struct *mm = vma->vm_mm;
	pmd_t pmd;

	/*
	 * The destination pmd shouldn't be established, free_pgtables()
	 * should have released it.
	 *
	 * However, there's a case during execve() where we use mremap
	 * to move the initial stack, and in that case the target area
	 * may overlap the source area (always moving down).
	 *
	 * If everything is PMD-aligned, that works fine, as moving
	 * each pmd down will clear the source pmd. But if we first
	 * have a few 4kB-only pages that get moved down, and then
	 * hit the "now the rest is PMD-aligned, let's do everything
	 * one pmd at a time", we will still have the old (now empty
	 * of any 4kB pages, but still there) PMD in the page table
	 * tree.
	 *
	 * Warn on it once - because we really should try to figure
	 * out how to do this better - but then say "I won't move
	 * this pmd".
	 *
	 * One alternative might be to just unmap the target pmd at
	 * this point, and verify that it really is empty. We'll see.
	 */
	if (WARN_ON_ONCE(!pmd_none(*new_pmd)))
		return false;

	/*
	 * We don't have to worry about the ordering of src and dst
	 * ptlocks because exclusive mmap_lock prevents deadlock.
	 */
	old_ptl = pmd_lock(vma->vm_mm, old_pmd);
	new_ptl = pmd_lockptr(mm, new_pmd);
	if (new_ptl != old_ptl)
		spin_lock_nested(new_ptl, SINGLE_DEPTH_NESTING);

	/* Clear the pmd */
	pmd = *old_pmd;
	pmd_clear(old_pmd);

	VM_BUG_ON(!pmd_none(*new_pmd));

	/* Set the new pmd */
	set_pmd_at(mm, new_addr, new_pmd, pmd);
	flush_tlb_range(vma, old_addr, old_addr + PMD_SIZE);
	if (new_ptl != old_ptl)
		spin_unlock(new_ptl);
	spin_unlock(old_ptl);

	return true;
}
#else
static inline bool move_normal_pmd(struct vm_area_struct *vma,
		unsigned long old_addr, unsigned long new_addr, pmd_t *old_pmd,
		pmd_t *new_pmd)
{
	return false;
}
#endif

#ifdef CONFIG_HAVE_MOVE_PUD
static bool move_normal_pud(struct vm_area_struct *vma, unsigned long old_addr,
		  unsigned long new_addr, pud_t *old_pud, pud_t *new_pud)
{
	spinlock_t *old_ptl, *new_ptl;
	struct mm_struct *mm = vma->vm_mm;
	pud_t pud;

	/*
	 * The destination pud shouldn't be established, free_pgtables()
	 * should have released it.
	 */
	if (WARN_ON_ONCE(!pud_none(*new_pud)))
		return false;

	/*
	 * We don't have to worry about the ordering of src and dst
	 * ptlocks because exclusive mmap_lock prevents deadlock.
	 */
	old_ptl = pud_lock(vma->vm_mm, old_pud);
	new_ptl = pud_lockptr(mm, new_pud);
	if (new_ptl != old_ptl)
		spin_lock_nested(new_ptl, SINGLE_DEPTH_NESTING);

	/* Clear the pud */
	pud = *old_pud;
	pud_clear(old_pud);

	VM_BUG_ON(!pud_none(*new_pud));

	/* Set the new pud */
	set_pud_at(mm, new_addr, new_pud, pud);
	flush_tlb_range(vma, old_addr, old_addr + PUD_SIZE);
	if (new_ptl != old_ptl)
		spin_unlock(new_ptl);
	spin_unlock(old_ptl);

	return true;
}
#else
static inline bool move_normal_pud(struct vm_area_struct *vma,
		unsigned long old_addr, unsigned long new_addr, pud_t *old_pud,
		pud_t *new_pud)
{
	return false;
}
#endif

enum pgt_entry {
	NORMAL_PMD,
	HPAGE_PMD,
	NORMAL_PUD,
};

/*
 * Returns an extent of the corresponding size for the pgt_entry specified if
 * valid. Else returns a smaller extent bounded by the end of the source and
 * destination pgt_entry.
 */
static unsigned long get_extent(enum pgt_entry entry, unsigned long old_addr,
			unsigned long old_end, unsigned long new_addr)
{
	unsigned long next, extent, mask, size;

	switch (entry) {
	case HPAGE_PMD:
	case NORMAL_PMD:
		mask = PMD_MASK;
		size = PMD_SIZE;
		break;
	case NORMAL_PUD:
		mask = PUD_MASK;
		size = PUD_SIZE;
		break;
	default:
		BUILD_BUG();
		break;
	}

	next = (old_addr + size) & mask;
	/* even if next overflowed, extent below will be ok */
<<<<<<< HEAD
	extent = (next > old_end) ? old_end - old_addr : next - old_addr;
=======
	extent = next - old_addr;
	if (extent > old_end - old_addr)
		extent = old_end - old_addr;
>>>>>>> 7505c06d
	next = (new_addr + size) & mask;
	if (extent > next - new_addr)
		extent = next - new_addr;
	return extent;
}

/*
 * Attempts to speedup the move by moving entry at the level corresponding to
 * pgt_entry. Returns true if the move was successful, else false.
 */
static bool move_pgt_entry(enum pgt_entry entry, struct vm_area_struct *vma,
			unsigned long old_addr, unsigned long new_addr,
			void *old_entry, void *new_entry, bool need_rmap_locks)
{
	bool moved = false;

	/* See comment in move_ptes() */
	if (need_rmap_locks)
		take_rmap_locks(vma);

	switch (entry) {
	case NORMAL_PMD:
		moved = move_normal_pmd(vma, old_addr, new_addr, old_entry,
					new_entry);
		break;
	case NORMAL_PUD:
		moved = move_normal_pud(vma, old_addr, new_addr, old_entry,
					new_entry);
		break;
	case HPAGE_PMD:
		moved = IS_ENABLED(CONFIG_TRANSPARENT_HUGEPAGE) &&
			move_huge_pmd(vma, old_addr, new_addr, old_entry,
				      new_entry);
		break;
	default:
		WARN_ON_ONCE(1);
		break;
	}

	if (need_rmap_locks)
		drop_rmap_locks(vma);

	return moved;
}

unsigned long move_page_tables(struct vm_area_struct *vma,
		unsigned long old_addr, struct vm_area_struct *new_vma,
		unsigned long new_addr, unsigned long len,
		bool need_rmap_locks)
{
	unsigned long extent, old_end;
	struct mmu_notifier_range range;
	pmd_t *old_pmd, *new_pmd;

	old_end = old_addr + len;
	flush_cache_range(vma, old_addr, old_end);

	mmu_notifier_range_init(&range, MMU_NOTIFY_UNMAP, 0, vma, vma->vm_mm,
				old_addr, old_end);
	mmu_notifier_invalidate_range_start(&range);

	for (; old_addr < old_end; old_addr += extent, new_addr += extent) {
		cond_resched();
		/*
		 * If extent is PUD-sized try to speed up the move by moving at the
		 * PUD level if possible.
		 */
		extent = get_extent(NORMAL_PUD, old_addr, old_end, new_addr);
		if (IS_ENABLED(CONFIG_HAVE_MOVE_PUD) && extent == PUD_SIZE) {
			pud_t *old_pud, *new_pud;

			old_pud = get_old_pud(vma->vm_mm, old_addr);
			if (!old_pud)
				continue;
			new_pud = alloc_new_pud(vma->vm_mm, vma, new_addr);
			if (!new_pud)
				break;
			if (move_pgt_entry(NORMAL_PUD, vma, old_addr, new_addr,
					   old_pud, new_pud, need_rmap_locks))
				continue;
		}

		extent = get_extent(NORMAL_PMD, old_addr, old_end, new_addr);
		old_pmd = get_old_pmd(vma->vm_mm, old_addr);
		if (!old_pmd)
			continue;
		new_pmd = alloc_new_pmd(vma->vm_mm, vma, new_addr);
		if (!new_pmd)
			break;
		if (is_swap_pmd(*old_pmd) || pmd_trans_huge(*old_pmd) ||
		    pmd_devmap(*old_pmd)) {
			if (extent == HPAGE_PMD_SIZE &&
			    move_pgt_entry(HPAGE_PMD, vma, old_addr, new_addr,
					   old_pmd, new_pmd, need_rmap_locks))
				continue;
			split_huge_pmd(vma, old_pmd, old_addr);
			if (pmd_trans_unstable(old_pmd))
				continue;
		} else if (IS_ENABLED(CONFIG_HAVE_MOVE_PMD) &&
			   extent == PMD_SIZE) {
			/*
			 * If the extent is PMD-sized, try to speed the move by
			 * moving at the PMD level if possible.
			 */
			if (move_pgt_entry(NORMAL_PMD, vma, old_addr, new_addr,
					   old_pmd, new_pmd, need_rmap_locks))
				continue;
		}

		if (pte_alloc(new_vma->vm_mm, new_pmd))
			break;
		move_ptes(vma, old_pmd, old_addr, old_addr + extent, new_vma,
			  new_pmd, new_addr, need_rmap_locks);
	}

	mmu_notifier_invalidate_range_end(&range);

	return len + old_addr - old_end;	/* how much done */
}

static unsigned long move_vma(struct vm_area_struct *vma,
		unsigned long old_addr, unsigned long old_len,
		unsigned long new_len, unsigned long new_addr,
		bool *locked, unsigned long flags,
		struct vm_userfaultfd_ctx *uf, struct list_head *uf_unmap)
{
	struct mm_struct *mm = vma->vm_mm;
	struct vm_area_struct *new_vma;
	unsigned long vm_flags = vma->vm_flags;
	unsigned long new_pgoff;
	unsigned long moved_len;
	unsigned long excess = 0;
	unsigned long hiwater_vm;
	int split = 0;
	int err = 0;
	bool need_rmap_locks;

	/*
	 * We'd prefer to avoid failure later on in do_munmap:
	 * which may split one vma into three before unmapping.
	 */
	if (mm->map_count >= sysctl_max_map_count - 3)
		return -ENOMEM;

	if (vma->vm_ops && vma->vm_ops->may_split) {
		if (vma->vm_start != old_addr)
			err = vma->vm_ops->may_split(vma, old_addr);
		if (!err && vma->vm_end != old_addr + old_len)
			err = vma->vm_ops->may_split(vma, old_addr + old_len);
		if (err)
			return err;
	}

	/*
	 * Advise KSM to break any KSM pages in the area to be moved:
	 * it would be confusing if they were to turn up at the new
	 * location, where they happen to coincide with different KSM
	 * pages recently unmapped.  But leave vma->vm_flags as it was,
	 * so KSM can come around to merge on vma and new_vma afterwards.
	 */
	err = ksm_madvise(vma, old_addr, old_addr + old_len,
						MADV_UNMERGEABLE, &vm_flags);
	if (err)
		return err;

	if (unlikely(flags & MREMAP_DONTUNMAP && vm_flags & VM_ACCOUNT)) {
		if (security_vm_enough_memory_mm(mm, new_len >> PAGE_SHIFT))
			return -ENOMEM;
	}

	new_pgoff = vma->vm_pgoff + ((old_addr - vma->vm_start) >> PAGE_SHIFT);
	new_vma = copy_vma(&vma, new_addr, new_len, new_pgoff,
			   &need_rmap_locks);
	if (!new_vma) {
		if (unlikely(flags & MREMAP_DONTUNMAP && vm_flags & VM_ACCOUNT))
			vm_unacct_memory(new_len >> PAGE_SHIFT);
		return -ENOMEM;
	}

	moved_len = move_page_tables(vma, old_addr, new_vma, new_addr, old_len,
				     need_rmap_locks);
	if (moved_len < old_len) {
		err = -ENOMEM;
	} else if (vma->vm_ops && vma->vm_ops->mremap) {
		err = vma->vm_ops->mremap(new_vma, flags);
	}

	if (unlikely(err)) {
		/*
		 * On error, move entries back from new area to old,
		 * which will succeed since page tables still there,
		 * and then proceed to unmap new area instead of old.
		 */
		move_page_tables(new_vma, new_addr, vma, old_addr, moved_len,
				 true);
		vma = new_vma;
		old_len = new_len;
		old_addr = new_addr;
		new_addr = err;
	} else {
		mremap_userfaultfd_prep(new_vma, uf);
		arch_remap(mm, old_addr, old_addr + old_len,
			   new_addr, new_addr + new_len);
	}

	/* Conceal VM_ACCOUNT so old reservation is not undone */
	if (vm_flags & VM_ACCOUNT && !(flags & MREMAP_DONTUNMAP)) {
		vma->vm_flags &= ~VM_ACCOUNT;
		excess = vma->vm_end - vma->vm_start - old_len;
		if (old_addr > vma->vm_start &&
		    old_addr + old_len < vma->vm_end)
			split = 1;
	}

	/*
	 * If we failed to move page tables we still do total_vm increment
	 * since do_munmap() will decrement it by old_len == new_len.
	 *
	 * Since total_vm is about to be raised artificially high for a
	 * moment, we need to restore high watermark afterwards: if stats
	 * are taken meanwhile, total_vm and hiwater_vm appear too high.
	 * If this were a serious issue, we'd add a flag to do_munmap().
	 */
	hiwater_vm = mm->hiwater_vm;
	vm_stat_account(mm, vma->vm_flags, new_len >> PAGE_SHIFT);

	/* Tell pfnmap has moved from this vma */
	if (unlikely(vma->vm_flags & VM_PFNMAP))
		untrack_pfn_moved(vma);

	if (unlikely(!err && (flags & MREMAP_DONTUNMAP))) {
		/* We always clear VM_LOCKED[ONFAULT] on the old vma */
		vma->vm_flags &= VM_LOCKED_CLEAR_MASK;

		/* Because we won't unmap we don't need to touch locked_vm */
		return new_addr;
	}

	if (do_munmap(mm, old_addr, old_len, uf_unmap) < 0) {
		/* OOM: unable to split vma, just get accounts right */
		if (vm_flags & VM_ACCOUNT && !(flags & MREMAP_DONTUNMAP))
			vm_acct_memory(new_len >> PAGE_SHIFT);
		excess = 0;
	}

	if (vm_flags & VM_LOCKED) {
		mm->locked_vm += new_len >> PAGE_SHIFT;
		*locked = true;
	}

	mm->hiwater_vm = hiwater_vm;

	/* Restore VM_ACCOUNT if one or two pieces of vma left */
	if (excess) {
		vma->vm_flags |= VM_ACCOUNT;
		if (split)
			vma->vm_next->vm_flags |= VM_ACCOUNT;
	}

	return new_addr;
}

static struct vm_area_struct *vma_to_resize(unsigned long addr,
	unsigned long old_len, unsigned long new_len, unsigned long flags,
	unsigned long *p)
{
	struct mm_struct *mm = current->mm;
	struct vm_area_struct *vma = find_vma(mm, addr);
	unsigned long pgoff;

	if (!vma || vma->vm_start > addr)
		return ERR_PTR(-EFAULT);

	/*
	 * !old_len is a special case where an attempt is made to 'duplicate'
	 * a mapping.  This makes no sense for private mappings as it will
	 * instead create a fresh/new mapping unrelated to the original.  This
	 * is contrary to the basic idea of mremap which creates new mappings
	 * based on the original.  There are no known use cases for this
	 * behavior.  As a result, fail such attempts.
	 */
	if (!old_len && !(vma->vm_flags & (VM_SHARED | VM_MAYSHARE))) {
		pr_warn_once("%s (%d): attempted to duplicate a private mapping with mremap.  This is not supported.\n", current->comm, current->pid);
		return ERR_PTR(-EINVAL);
	}

	if (flags & MREMAP_DONTUNMAP && (!vma_is_anonymous(vma) ||
			vma->vm_flags & VM_SHARED))
		return ERR_PTR(-EINVAL);

	if (is_vm_hugetlb_page(vma))
		return ERR_PTR(-EINVAL);

	/* We can't remap across vm area boundaries */
	if (old_len > vma->vm_end - addr)
		return ERR_PTR(-EFAULT);

	if (new_len == old_len)
		return vma;

	/* Need to be careful about a growing mapping */
	pgoff = (addr - vma->vm_start) >> PAGE_SHIFT;
	pgoff += vma->vm_pgoff;
	if (pgoff + (new_len >> PAGE_SHIFT) < pgoff)
		return ERR_PTR(-EINVAL);

	if (vma->vm_flags & (VM_DONTEXPAND | VM_PFNMAP))
		return ERR_PTR(-EFAULT);

	if (vma->vm_flags & VM_LOCKED) {
		unsigned long locked, lock_limit;
		locked = mm->locked_vm << PAGE_SHIFT;
		lock_limit = rlimit(RLIMIT_MEMLOCK);
		locked += new_len - old_len;
		if (locked > lock_limit && !capable(CAP_IPC_LOCK))
			return ERR_PTR(-EAGAIN);
	}

	if (!may_expand_vm(mm, vma->vm_flags,
				(new_len - old_len) >> PAGE_SHIFT))
		return ERR_PTR(-ENOMEM);

	if (vma->vm_flags & VM_ACCOUNT) {
		unsigned long charged = (new_len - old_len) >> PAGE_SHIFT;
		if (security_vm_enough_memory_mm(mm, charged))
			return ERR_PTR(-ENOMEM);
		*p = charged;
	}

	return vma;
}

static unsigned long mremap_to(unsigned long addr, unsigned long old_len,
		unsigned long new_addr, unsigned long new_len, bool *locked,
		unsigned long flags, struct vm_userfaultfd_ctx *uf,
		struct list_head *uf_unmap_early,
		struct list_head *uf_unmap)
{
	struct mm_struct *mm = current->mm;
	struct vm_area_struct *vma;
	unsigned long ret = -EINVAL;
	unsigned long charged = 0;
	unsigned long map_flags = 0;

	if (offset_in_page(new_addr))
		goto out;

	if (new_len > TASK_SIZE || new_addr > TASK_SIZE - new_len)
		goto out;

	/* Ensure the old/new locations do not overlap */
	if (addr + old_len > new_addr && new_addr + new_len > addr)
		goto out;

	/*
	 * move_vma() need us to stay 4 maps below the threshold, otherwise
	 * it will bail out at the very beginning.
	 * That is a problem if we have already unmaped the regions here
	 * (new_addr, and old_addr), because userspace will not know the
	 * state of the vma's after it gets -ENOMEM.
	 * So, to avoid such scenario we can pre-compute if the whole
	 * operation has high chances to success map-wise.
	 * Worst-scenario case is when both vma's (new_addr and old_addr) get
	 * split in 3 before unmaping it.
	 * That means 2 more maps (1 for each) to the ones we already hold.
	 * Check whether current map count plus 2 still leads us to 4 maps below
	 * the threshold, otherwise return -ENOMEM here to be more safe.
	 */
	if ((mm->map_count + 2) >= sysctl_max_map_count - 3)
		return -ENOMEM;

	if (flags & MREMAP_FIXED) {
		ret = do_munmap(mm, new_addr, new_len, uf_unmap_early);
		if (ret)
			goto out;
	}

	if (old_len >= new_len) {
		ret = do_munmap(mm, addr+new_len, old_len - new_len, uf_unmap);
		if (ret && old_len != new_len)
			goto out;
		old_len = new_len;
	}

	vma = vma_to_resize(addr, old_len, new_len, flags, &charged);
	if (IS_ERR(vma)) {
		ret = PTR_ERR(vma);
		goto out;
	}

	/* MREMAP_DONTUNMAP expands by old_len since old_len == new_len */
	if (flags & MREMAP_DONTUNMAP &&
		!may_expand_vm(mm, vma->vm_flags, old_len >> PAGE_SHIFT)) {
		ret = -ENOMEM;
		goto out;
	}

	if (flags & MREMAP_FIXED)
		map_flags |= MAP_FIXED;

	if (vma->vm_flags & VM_MAYSHARE)
		map_flags |= MAP_SHARED;

	ret = get_unmapped_area(vma->vm_file, new_addr, new_len, vma->vm_pgoff +
				((addr - vma->vm_start) >> PAGE_SHIFT),
				map_flags);
	if (IS_ERR_VALUE(ret))
		goto out1;

	/* We got a new mapping */
	if (!(flags & MREMAP_FIXED))
		new_addr = ret;

	ret = move_vma(vma, addr, old_len, new_len, new_addr, locked, flags, uf,
		       uf_unmap);

	if (!(offset_in_page(ret)))
		goto out;

out1:
	vm_unacct_memory(charged);

out:
	return ret;
}

static int vma_expandable(struct vm_area_struct *vma, unsigned long delta)
{
	unsigned long end = vma->vm_end + delta;
	if (end < vma->vm_end) /* overflow */
		return 0;
	if (vma->vm_next && vma->vm_next->vm_start < end) /* intersection */
		return 0;
	if (get_unmapped_area(NULL, vma->vm_start, end - vma->vm_start,
			      0, MAP_FIXED) & ~PAGE_MASK)
		return 0;
	return 1;
}

/*
 * Expand (or shrink) an existing mapping, potentially moving it at the
 * same time (controlled by the MREMAP_MAYMOVE flag and available VM space)
 *
 * MREMAP_FIXED option added 5-Dec-1999 by Benjamin LaHaise
 * This option implies MREMAP_MAYMOVE.
 */
SYSCALL_DEFINE5(mremap, unsigned long, addr, unsigned long, old_len,
		unsigned long, new_len, unsigned long, flags,
		unsigned long, new_addr)
{
	struct mm_struct *mm = current->mm;
	struct vm_area_struct *vma;
	unsigned long ret = -EINVAL;
	unsigned long charged = 0;
	bool locked = false;
	bool downgraded = false;
	struct vm_userfaultfd_ctx uf = NULL_VM_UFFD_CTX;
	LIST_HEAD(uf_unmap_early);
	LIST_HEAD(uf_unmap);

	/*
	 * There is a deliberate asymmetry here: we strip the pointer tag
	 * from the old address but leave the new address alone. This is
	 * for consistency with mmap(), where we prevent the creation of
	 * aliasing mappings in userspace by leaving the tag bits of the
	 * mapping address intact. A non-zero tag will cause the subsequent
	 * range checks to reject the address as invalid.
	 *
	 * See Documentation/arm64/tagged-address-abi.rst for more information.
	 */
	addr = untagged_addr(addr);

	if (flags & ~(MREMAP_FIXED | MREMAP_MAYMOVE | MREMAP_DONTUNMAP))
		return ret;

	if (flags & MREMAP_FIXED && !(flags & MREMAP_MAYMOVE))
		return ret;

	/*
	 * MREMAP_DONTUNMAP is always a move and it does not allow resizing
	 * in the process.
	 */
	if (flags & MREMAP_DONTUNMAP &&
			(!(flags & MREMAP_MAYMOVE) || old_len != new_len))
		return ret;


	if (offset_in_page(addr))
		return ret;

	old_len = PAGE_ALIGN(old_len);
	new_len = PAGE_ALIGN(new_len);

	/*
	 * We allow a zero old-len as a special case
	 * for DOS-emu "duplicate shm area" thing. But
	 * a zero new-len is nonsensical.
	 */
	if (!new_len)
		return ret;

	if (mmap_write_lock_killable(current->mm))
		return -EINTR;

	if (flags & (MREMAP_FIXED | MREMAP_DONTUNMAP)) {
		ret = mremap_to(addr, old_len, new_addr, new_len,
				&locked, flags, &uf, &uf_unmap_early,
				&uf_unmap);
		goto out;
	}

	/*
	 * Always allow a shrinking remap: that just unmaps
	 * the unnecessary pages..
	 * __do_munmap does all the needed commit accounting, and
	 * downgrades mmap_lock to read if so directed.
	 */
	if (old_len >= new_len) {
		int retval;

		retval = __do_munmap(mm, addr+new_len, old_len - new_len,
				  &uf_unmap, true);
		if (retval < 0 && old_len != new_len) {
			ret = retval;
			goto out;
		/* Returning 1 indicates mmap_lock is downgraded to read. */
		} else if (retval == 1)
			downgraded = true;
		ret = addr;
		goto out;
	}

	/*
	 * Ok, we need to grow..
	 */
	vma = vma_to_resize(addr, old_len, new_len, flags, &charged);
	if (IS_ERR(vma)) {
		ret = PTR_ERR(vma);
		goto out;
	}

	/* old_len exactly to the end of the area..
	 */
	if (old_len == vma->vm_end - addr) {
		/* can we just expand the current mapping? */
		if (vma_expandable(vma, new_len - old_len)) {
			int pages = (new_len - old_len) >> PAGE_SHIFT;

			if (vma_adjust(vma, vma->vm_start, addr + new_len,
				       vma->vm_pgoff, NULL)) {
				ret = -ENOMEM;
				goto out;
			}

			vm_stat_account(mm, vma->vm_flags, pages);
			if (vma->vm_flags & VM_LOCKED) {
				mm->locked_vm += pages;
				locked = true;
				new_addr = addr;
			}
			ret = addr;
			goto out;
		}
	}

	/*
	 * We weren't able to just expand or shrink the area,
	 * we need to create a new one and move it..
	 */
	ret = -ENOMEM;
	if (flags & MREMAP_MAYMOVE) {
		unsigned long map_flags = 0;
		if (vma->vm_flags & VM_MAYSHARE)
			map_flags |= MAP_SHARED;

		new_addr = get_unmapped_area(vma->vm_file, 0, new_len,
					vma->vm_pgoff +
					((addr - vma->vm_start) >> PAGE_SHIFT),
					map_flags);
		if (IS_ERR_VALUE(new_addr)) {
			ret = new_addr;
			goto out;
		}

		ret = move_vma(vma, addr, old_len, new_len, new_addr,
			       &locked, flags, &uf, &uf_unmap);
	}
out:
	if (offset_in_page(ret)) {
		vm_unacct_memory(charged);
		locked = false;
	}
	if (downgraded)
		mmap_read_unlock(current->mm);
	else
		mmap_write_unlock(current->mm);
	if (locked && new_len > old_len)
		mm_populate(new_addr + old_len, new_len - old_len);
	userfaultfd_unmap_complete(mm, &uf_unmap_early);
	mremap_userfaultfd_complete(&uf, addr, ret, old_len);
	userfaultfd_unmap_complete(mm, &uf_unmap);
	return ret;
}<|MERGE_RESOLUTION|>--- conflicted
+++ resolved
@@ -358,13 +358,9 @@
 
 	next = (old_addr + size) & mask;
 	/* even if next overflowed, extent below will be ok */
-<<<<<<< HEAD
-	extent = (next > old_end) ? old_end - old_addr : next - old_addr;
-=======
 	extent = next - old_addr;
 	if (extent > old_end - old_addr)
 		extent = old_end - old_addr;
->>>>>>> 7505c06d
 	next = (new_addr + size) & mask;
 	if (extent > next - new_addr)
 		extent = next - new_addr;
